<!DOCTYPE html>
<html lang="en">

<head>
    <base href="/">
    <meta charset="utf-8">
    <meta http-equiv="X-UA-Compatible" content="IE=edge">
    <meta name="viewport" content="width=device-width, initial-scale=1.0, shrink-to-fit=no">
    <meta name="description" content="txAdmin - remotely Manage & Monitor your GTA5 FiveM Server">
    <meta name="author" content="André Tabarra">
    <title>{{it.headerTitle}}</title>
    <link href="css/simple-line-icons.css" rel="stylesheet">
    <link href="css/coreui.min.css" rel="stylesheet">
    <link href="css/dark.css" rel="stylesheet">
    <link rel="shortcut icon" type="image/png" href="img/favicon_default.png" id="favicon" />
    <link rel="stylesheet" href="css/txAdmin.css">

    <!-- Page CSS -->
    <link rel="stylesheet" href="https://fonts.googleapis.com/icon?family=Material+Icons">
    <link rel="stylesheet" href="https://unpkg.com/materialize-stepper@3.1.0/dist/css/mstepper.min.css">

    <style>
        code{
            color: #321fdb!important;
        }
        body.theme--dark code {
            color: #0d86ff !important;
        }
        .bigbutton{
            cursor: pointer;
            background-color: #f7f7f7;
            -webkit-transition: background-color 250ms linear, color 50ms linear;
            -ms-transition: background-color 250ms linear, color 50ms linear;
            transition: background-color 250ms linear, color 50ms linear;
        }
        .bigbutton:hover{
            background-color: #2196f3 !important;
            color: white; 
        }
        .bigbutton em{
            -webkit-transition: color 50ms linear;
            -ms-transition: color 50ms linear;
            transition: color 50ms linear;
            color: var(--dark) !important;
        }
        .bigbutton:hover em{
            color: var(--light)!important;
        }
        .stepper{
            list-style: none;
            padding-inline-start: 20px;
        }
        .deployment-type-card{
            border-radius: 15px;
            margin: 0.75em;
            padding: 0.75rem 1rem;
        }
        .deployment-type-card > .card-body{
            padding: 0.75rem !important;
        }
        .template-cards{
            margin: 5px;
            padding: 8px;
            height: 5.1rem;
            border-radius: 5px;
        }
        .template-cards > span{
            overflow: hidden;
            word-wrap: break-word;
            text-overflow: ellipsis;
            display: -webkit-box;
            -webkit-box-orient: vertical;
        }
        .template-cards > .title{
            -webkit-line-clamp: 1;
        }
        .template-cards > .description{
            -webkit-line-clamp: 2;
        }
        .template-cards > .title::before{
            content: "⭐";
        }
    </style>
</head>

<body class="c-app flex-row align-items-center">

    <div class="container">

        <!-- Logo Row -->
        <div class="row justify-content-center pt-4 mb-4">
            <img src="img/txadmin.png" alt="txAdmin Logo">
        </div>

        <!-- Stepper Row -->
        <div class="row justify-content-center">
            <div class="col-12 col-md-12 col-lg-8">
                <div class="card fade-in">
                    <div class="card-body">
                        <ul class="stepper linear">

                            <!-- Welcome -->
                            <li class="step {{@if(it.isReset)}}done{{#else}}active{{/if}}">
                                <div class="step-title waves-effect">Welcome, {{it.adminUsername}}!</div>
                                <div class="step-content">
                                    {{@if(it.serverProfile == 'default')}}
                                        Since you didn't select any profile when starting txAdmin, we selected
                                        <code>default</code> for you.
                                    {{#else}}
                                        You selected the profile <code>{{it.serverProfile}}</code>.
                                    {{/if}}
                                    <br>
                                    {{@if(!it.isReset)}}
                                        This profile is not configured yet, let's do this now?
                                    {{/if}}
                                    <div class="step-actions">
                                        <button class="btn btn-pill btn-info next-step" type="button">Next</button>
                                    </div>
                                </div>
                            </li>


                            <!-- Server Name -->
                            <li class="step {{@if(it.isReset)}}done{{/if}}">
                                <div class="step-title waves-effect">Server Name</div>
                                <div class="step-content">
                                    A <strong>short</strong> server name to be used in txAdmin interface and
                                    Chat/Discord messages.
                                    <input type="text" class="form-control mt-2" id="frmName" maxlength="22"
                                        minlength="3" placeholder="Happy Server" value="{{it.serverName}}" required>
                                    <span id="frmNameError" class="text-danger fade-in d-none"></span>
                                    <div class="step-actions">
                                        <button class="btn btn-pill btn-secondary previous-step"
                                            type="button">Back</button>
                                        <button class="btn btn-pill btn-info next-step" type="button"
                                            data-feedback="validateName" id="frmNameSubmitBtn">Next</button>
                                    </div>
                                </div>
                            </li>


                            <!-- Deployment Type -->
                            <li class="step">
                                <div class="step-title waves-effect">Deployment Type</div>
                                <div class="step-content">
                                    <strong>Select</strong> how you want to setup your server:
                                    <div class="bigbutton deployment-type-card border-dark next-step"
                                         onclick="selectDeploymentType('local')">
                                        <span class="title"><strong>📁 Local Server Data</strong></span>
                                        <br>
                                        <span class="description">Select an existing server-data folder in the VPS. <br>
                                            This is the option you are already used to. </span>
                                    </div>
<<<<<<< HEAD
                                    <div class="bigbutton deployment-type-card border-dark next-step">
                                        <div onclick="selectDeploymentType('common')">
                                            <span class="title"><strong>⭐ Editor's Choice Template</strong> <span class="badge badge-danger">BETA</span></span>
                                            <br>
                                            <span class="description">Select a template from a curated list of community favorites. <br>
                                            This includes ESX, vRP and a Default template for you to customize.</span>
                                        </div>
                                    </div>
                                    <div class="bigbutton deployment-type-card border-dark next-step">
                                        <div onclick="selectDeploymentType('remote')">
                                            <span class="title"><strong>📑 Remote URL Template</strong> <span class="badge badge-danger">BETA</span></span>
                                            <br>
                                            <span class="description">Based on a Recipe URL in the YAML format. <br>
                                            You will have the option to edit the Recipe before running it.</span>
=======
                                    <div class="card bigbutton deployment-type-card border-dark">
                                        <div class="card-body next-step" onclick="selectDeploymentType('common')">
                                            <strong>⭐ Popular Template</strong> <span class="badge badge-danger">BETA</span><br>
                                            Select a template from a curated list of community favorites. <br>
                                            This includes ESX, Freeroam and a Default template for you to customize.
                                        </div>
                                    </div>
                                    <div class="card bigbutton deployment-type-card border-dark">
                                        <div class="card-body next-step" onclick="selectDeploymentType('remote')">
                                            <strong>📥 Remote URL Template</strong> <span class="badge badge-danger">BETA</span><br>
                                            Based on a Recipe URL in the YAML format. <br>
                                            You will have the option to edit the Recipe before running it.
>>>>>>> 097805c7
                                        </div>
                                    </div>
                                    <div class="card bigbutton deployment-type-card border-dark">
                                        <div class="card-body next-step" onclick="selectDeploymentType('custom')">
                                            <strong>📑 Custom Template</strong> <span class="badge badge-danger">BETA</span><br>
                                            This is recommended if you have a custom recipe-based server or if you are writing your own recipe. 
                                            You will be asked for the recipe right after this page.
                                        </div>
                                    </div>
                                    <div class="step-actions">
                                        <button class="btn btn-pill btn-secondary previous-step"
                                            type="button">Back</button>
                                    </div>
                                </div>
                            </li>


                            <!-- Step 4 -->
                            <li class="step">
                                <div class="step-title waves-effect" id="s4Title"><i>please select deployment type</i></div>
                                <div class="step-content">
                                    <!-- select template buttons -->
                                    <template id="s4CommonTemplateCardTemplate">
                                        <div class="bigbutton template-cards border-dark next-step">
                                            <span class="title">
                                                <strong></strong> <em class="text-muted"></em>
                                            </span>
                                            <span class="description"></span>
                                        </div>
                                    </template>
                                    <div class="d-none" id="s4CommonTemplateDiv">
                                        <div class="row" id="s4CommonTemplateRow"></div> 
                                        <span class="font-weight-bold"><strong>Note:</strong> this list will soon increase!</span>
                                        
                                        <div class="step-actions">
                                            <button class="btn btn-pill btn-secondary previous-step"
                                                type="button">Back</button>
                                        </div>
                                    </div>

                                    <!-- input url with some minimal backend validation -->
                                    <div class="d-none" id="s4RemoteTemplateDiv">
                                        The URL for the remote recipe, or the forum thread. <br>
                                        You can discover new recipes by visiting the <a href="https://forum.cfx.re/c/development/releases/7" target="_blank" rel="noopener noreferrer">CFX Forum</a>.
                                        <input type="text" class="form-control mt-2" id="s4RemoteTemplateInput"
                                            placeholder="https://raw.githubusercontent.com/tabarra/PlumeESX2/master/.fxrecipe">
                                        <span id="s4RemoteTemplateInputError" class="text-danger fade-in d-none"></span>
                                        <div class="step-actions">
                                            <button class="btn btn-pill btn-secondary previous-step"
                                                type="button">Back</button>
                                            <button class="btn btn-pill btn-info next-step" type="button"
                                                data-feedback="validateRemoteTemplate">Next</button>
                                        </div>
                                    </div>

                                    <!-- explain and show some doc links -->
                                    <div class="d-none" id="s4CustomTemplateDiv">
                                        <p>
                                            In the next page you will be prompted to insert your custom Recipe. <br>
                                            If you are developing your own recipes, we highly recommend you to check the following:
                                            <ul class="font-weight-bold">
                                                <li><a href="https://github.com/tabarra/txAdmin/blob/master/docs/recipe.md" target="_blank" rel="noopener">Recipe Documentation</a></li>
                                                <li><a href="https://github.com/tabarra/txAdmin-recipes" target="_blank" rel="noopener">Example Recipes</a></li>
                                                <li><a href="https://discord.gg/NsXGTszYjK" target="_blank" rel="noopener">Discord Support</a></li>
                                            </ul>
                                        </p>
                                        
                                        <div class="step-actions">
                                            <button class="btn btn-pill btn-secondary previous-step"
                                                type="button">Back</button>
                                            <button class="btn btn-pill btn-info next-step" 
                                                type="button">Next</button>
                                        </div>
                                    </div>

                                    <!-- input local data folder -->
                                    <div class="d-none" id="s4LocalDataPathDiv">
                                        The folder that <strong>contains</strong> the <code>resources</code> and
                                        <code>cache</code> folders, usually it's here that you put your <code>server.cfg</code>. <br>
                                        Also known as Base Folder.
                                        <input type="text" class="form-control mt-2" id="s4LocalDataPathInput"
                                            placeholder="C:/Users/Admin/Desktop/server01">
                                        <span id="s4LocalDataPathInputError" class="text-danger fade-in d-none"></span>
                                        <div class="step-actions">
                                            <button class="btn btn-pill btn-secondary previous-step"
                                                type="button">Back</button>
                                            <button class="btn btn-pill btn-info next-step" type="button"
                                                data-feedback="validateLocalDataFolder" id="s4FolderSubmitBtn">Next</button>
                                            <button class="btn btn-pill btn-outline-primary d-none fade-in" type="button"
                                                id="s4LocalDataPathInputFixBtn" 
                                                data-target="s4LocalDataPathInput">Accept Fix</button>
                                        </div>
                                    </div>

                                </div>
                            </li>


                            <!-- Step 5 -->
                            <li class="step">
                                <div class="step-title waves-effect" id="s5Title"><i>please select deployment type</i></div>
                                <div class="step-content" id="s5Content">

                                    <!-- input local data folder --> 
                                    <div class="d-none" id="s5DeployerTargetDiv">
                                        The folder where the server will be deployed to. <br>
                                        This folder will contain all your resources and configuration files. <br>
                                        <strong>We strongly recommend using the path suggested below.</strong>
                                        <input type="text" class="form-control mt-2" id="s5DeployerTargetInput"
                                            placeholder="C:/Users/Admin/Desktop/server01/server.cfg">
                                        <span id="s5DeployerTargetError" class="text-danger fade-in d-none"></span>
                                        <div class="step-actions">
                                            <button class="btn btn-pill btn-secondary previous-step"
                                                type="button">Back</button>
                                            <button class="btn btn-pill btn-info next-step" type="button"
                                                data-feedback="validateLocalDeployPath" id="s5DeployerTargetSubmitBtn">Save</button>
                                        </div>
                                    </div>

                                    <!-- input server cfg file -->
                                    <div class="d-none" id="s5ServerCFGDiv">
                                        The path to your server config file, usually named <code>server.cfg</code>. <br>
                                        This can either be absolute, or relative to the Server Data folder.
                                        <input type="text" class="form-control mt-2" id="s5ServerCFGInput"
                                            placeholder="C:/Users/Admin/Desktop/server01/server.cfg">
                                        <span id="s5ServerCFGError" class="text-danger fade-in d-none"></span>
                                        <div class="step-actions">
                                            <div class="step-actions">
                                                <button class="btn btn-pill btn-secondary previous-step"
                                                    type="button">Back</button>
                                                <button class="btn btn-pill btn-info next-step" type="button"
                                                    data-feedback="validateCFGFile" id="s5ServerCFGSubmitBtn">Save</button>
                                                <button class="btn btn-pill btn-primary d-none fade-in" type="button"
                                                    id="s5ServerCFGFixBtn" 
                                                    data-target="s5ServerCFGInput">Accept Fix</button>
                                            </div>
                                        </div>
                                    </div>
                                    
                                </div>
                            </li>


                            <!-- Finish -->
                            <li class="step">
                                <div class="step-title waves-effect">Finish</div>
                                <div class="step-content">
                                    <h4 id="finishMessage">We are all set!</h4>
                                    {{@if(it.windowsBatPath)}}
                                        You can run this profile by executing: <br>
                                        <code>{{it.windowsBatPath}}</code> <br>
                                    {{/if}}
                                    <span id="saveError" class="text-danger fade-in d-none"></span>
                                    <div class="step-actions">
                                        <button class="btn btn-pill btn-success next-step" type="button" 
                                            data-feedback="performSave" id="finishButton">
                                            Save & Start Server</button>
                                    </div>
                                </div>
                            </li>

                        </ul>
                    </div>
                </div>
            </div>
        </div>

        <!-- Info Row -->
        <div class="row justify-content-center">
            <div class="col-md-4 ">
                <div class="alert alert-secondary text-center small" role="alert">
                    <strong>Server profile:</strong> {{it.serverProfile}} <br>
                    <strong>txAdmin version:</strong> {{it.txAdminVersion}} <br>
                    <strong>FXServer build:</strong> {{it.fxServerVersion}} 
                    <div class="hrsep hrsep-small">//</div>
                    <h5 class="text-muted">
                        <strong>txAdmin</strong> Official Discord: <br>
                        <a href="https://discord.gg/uAmsGa2" target="_blank">
                            <img src="https://discordapp.com/api/guilds/577993482761928734/widget.png?style=shield"></img>
                        </a>
                    </h5>
                </div>

                <div style="text-align: center" class="pb-3">
                    <svg class="c-sidebar-nav-icon d-none" id="darkToggleLight">
                        <use href="img/coreui_icons.svg#cil-sun"></use>
                    </svg>
                    <svg class="c-sidebar-nav-icon" id="darkToggleDark">
                        <use href="img/coreui_icons.svg#cil-moon"></use>
                    </svg>
                </div>
            </div>
        </div>


    </div>
    <!-- CoreUI and necessary plugins-->
    <script src="js/jquery.min.js"></script>
    <script src="js/coreui.bundle.min.js"></script>
    <script src="js/bootstrap-notify.min.js"></script>
    <script src="js/txadmin/dark.js"></script>

    <!-- JS -->
    <script src="https://unpkg.com/materialize-stepper@3.1.0/dist/js/mstepper.js"></script>
    <script>
        //Constants & vars
        const txDataPath = '{{it.txDataPath}}';
        const isReset = ('{{it.isReset}}' === 'true');
        const timeoutLong = 5000;
        // const spinnerHTML = '<div style="min-height: 250px;" class="txSpinner">Loading...</div>';
        const spinnerHTML = '<div style="min-height: 250px; margin: auto;"><div class="txSpinner">Loading...</div></div>';
        const suggestions = {};
        let loadedTemplates = [];
        let selectedTemplateIndex;
        let selectedDeploymentType;
        let deploymentID;

        //Stepper config
        const stepper = document.querySelector('.stepper');
        const stepperInstace = new MStepper(stepper, {
            autoFocusInput: true,
            showFeedbackPreloader: true,
            stepTitleNavigation: false,
            firstActive: (isReset)? 2 : 0,
            feedbackPreloader: spinnerHTML,
        });

        //Functions
        const checkDoLogoutRefresh = (data) => {
            if(data.logout === true){
                window.location = '/auth?logout';
                return true;
            }else if(data.refresh === true){
                window.location.reload(true);
                return true;
            }
            return false;
        }
        const buildDeployName = (templateName) => {
            const treatedName = templateName.replace(/[^a-zA-Z0-9\.\-_]/g, '');
            const shortName = (treatedName.length < 3)? 'DumbName' : treatedName;
            const timestamp = Math.round(Date.now()/1000).toString(16).padStart(6, 0).slice(-6).toUpperCase();
            return {
                id: `${shortName}_${timestamp}`,
                path: `${txDataPath}/${shortName}_${timestamp}.base`,
            };
        }
        const inputKeyUp = (event) => {
            event.target.classList.remove('is-invalid', 'is-valid');
            if (event.keyCode === 13) {
                event.preventDefault();
                document.getElementById(event.target.id+'SubmitBtn').click();
            }
        }
        const acceptFix = (event) => {
            event.target.classList.add('d-none');
            const targetName = event.target.dataset.target;
            const targetElement = document.getElementById(targetName);
            targetElement.classList.remove('is-invalid');
            targetElement.classList.add('is-valid');
            targetElement.value = suggestions[targetName] || '';
            const currentSteps = stepperInstace.getSteps();
            currentSteps.active.step.classList.remove('wrong');
            currentSteps.active.step.classList.add('done');
        }


        //Grabs the elements and set the event handlers
        const finishButton = document.getElementById("finishButton");
        const finishMessage = document.getElementById("finishMessage");
        const frmName = document.getElementById("frmName");
        const frmNameError = document.getElementById("frmNameError");
        frmName.addEventListener("keyup", inputKeyUp);

        //Step 4
        const s4Title = document.getElementById("s4Title");
        const s4CommonTemplateDiv = document.getElementById("s4CommonTemplateDiv");
        const s4CommonTemplateCardTemplate = document.getElementById("s4CommonTemplateCardTemplate");
        const s4CommonTemplateRow = document.getElementById("s4CommonTemplateRow");
        const s4RemoteTemplateDiv = document.getElementById("s4RemoteTemplateDiv");
        const s4CustomTemplateDiv = document.getElementById("s4CustomTemplateDiv");
        const s4LocalDataPathDiv = document.getElementById("s4LocalDataPathDiv");

        const s4RemoteTemplateInput = document.getElementById("s4RemoteTemplateInput");
        const s4RemoteTemplateInputError = document.getElementById("s4RemoteTemplateInputError");
        s4RemoteTemplateInput.addEventListener("keyup", inputKeyUp);
        const s4LocalDataPathInput = document.getElementById("s4LocalDataPathInput");
        const s4LocalDataPathInputError = document.getElementById("s4LocalDataPathInputError");
        const s4LocalDataPathInputFixBtn = document.getElementById("s4LocalDataPathInputFixBtn");
        s4LocalDataPathInput.addEventListener("keyup", inputKeyUp);
        s4LocalDataPathInputFixBtn.addEventListener("click", acceptFix);

        //Step 5
        const s5Title = document.getElementById("s5Title");
        const s5Content = document.getElementById("s5Content");
        const s5DeployerTargetDiv = document.getElementById("s5DeployerTargetDiv");
        const s5ServerCFGDiv = document.getElementById("s5ServerCFGDiv");
        
        const s5DeployerTargetInput = document.getElementById("s5DeployerTargetInput");
        const s5DeployerTargetError = document.getElementById("s5DeployerTargetError");
        s5DeployerTargetInput.addEventListener("keyup", inputKeyUp);
        const s5ServerCFGInput = document.getElementById("s5ServerCFGInput");
        const s5ServerCFGError = document.getElementById("s5ServerCFGError");
        const s5ServerCFGFixBtn = document.getElementById("s5ServerCFGFixBtn");
        s5ServerCFGInput.addEventListener("keyup", inputKeyUp);
        s5ServerCFGFixBtn.addEventListener("click", acceptFix);
        
        
        // Server Name step validation
        function validateName(destroyFeedback) {
            frmName.classList.remove('is-invalid', 'is-valid');
            frmNameError.classList.add('d-none');
            const name = frmName.value.trim();

            if(name.length < 3 || name.length > 22){
                frmNameError.innerHTML = `The name must have between 3 and 22 characters.`;
                frmNameError.classList.remove('d-none');
                frmName.classList.add('is-invalid');
                stepperInstace.wrongStep();
                destroyFeedback(false)
            }else{
                frmName.classList.add('is-valid');
                destroyFeedback(true)
            }
        }

        // Deployment type selection
        function selectDeploymentType(depType){
            selectedDeploymentType = depType;
            selectedTemplateURL = null;
            if(depType == 'common' || depType == 'remote'){
                s4Title.textContent = "Select Template";
                s5Title.textContent = "Data Location";
                finishButton.textContent = "Go to Recipe Deployer";
                finishMessage.textContent = "We are almost there!";
                s4CommonTemplateRow.innerHTML = spinnerHTML;
                s4CustomTemplateDiv.classList.add('d-none');
                s4LocalDataPathDiv.classList.add('d-none');
                s5DeployerTargetDiv.classList.remove('d-none');
                s5ServerCFGDiv.classList.add('d-none');
                
                if(depType == 'common'){
                    s4CommonTemplateDiv.classList.remove('d-none');
                    s4RemoteTemplateDiv.classList.add('d-none');
                    setFavTemplatesCards();
                }else{
                    s4CommonTemplateDiv.classList.add('d-none');
                    s4RemoteTemplateDiv.classList.remove('d-none');
                }

            }else if(depType == 'custom'){
                const deployData = buildDeployName(frmName.value.trim());
                s5DeployerTargetInput.value = deployData.path;
                deploymentID = deployData.id;

                s4Title.textContent = "Information";
                s5Title.textContent = "Data Location";
                finishButton.textContent = "Go to Recipe Deployer";
                finishMessage.textContent = "We are almost there!";
                s4CustomTemplateDiv.classList.remove('d-none');
                s4RemoteTemplateDiv.classList.add('d-none');
                s4CommonTemplateDiv.classList.add('d-none');
                s4LocalDataPathDiv.classList.add('d-none');
                s5DeployerTargetDiv.classList.remove('d-none');
                s5ServerCFGDiv.classList.add('d-none');
                
            }else if(depType == 'local'){
                s4Title.textContent = "Local Server Data";
                s5Title.textContent = "Server CFG File";
                finishButton.textContent = "Save & Start Server";
                finishMessage.textContent = "We are all set!";
                s4CommonTemplateDiv.classList.add('d-none');
                s4CustomTemplateDiv.classList.add('d-none');
                s4RemoteTemplateDiv.classList.add('d-none');
                s4LocalDataPathDiv.classList.remove('d-none');
                s5DeployerTargetDiv.classList.add('d-none');
                s5ServerCFGDiv.classList.remove('d-none');
            }
        }

        //Download Popular Recipe list and create cards
        async function setFavTemplatesCards(){
            //NOTE: mocked
            // const tmpGETResponse = [
            //     {
            //         name: 'CFX Default',
            //         version: '1.0.0',
            //         description: 'Official recipe for the base resources required to run a server.',
            //         url: 'http://example/default'
            //     },
            //     {
            //         name: 'PlumeESX2',
            //         version: '1.2.3',
            //         description: 'A full featured (8 jobs) and highly configurable yet lightweight ESX v2 base that can be easily extendable.',
            //         url: 'http://example/plume'
            //     },
            //     {
            //         name: 'DriftMaster',
            //         version: '1.2.3',
            //         description: 'Lorem ipsum dolor sit amet, consectetur adipiscing elit, sed do eiusmod tempor incididunt ',
            //         url: 'http://example/DriftMaster'
            //     },
            //     {
            //         name: 'testFill',
            //         description: 'Lorem ipsum dolor sit amet, consectetur adipiscing elit, sed do eiusmod tempor incididunt ',
            //         url: 'http://example/test'
            //     }
            // ];
            loadedTemplates = [];
            $.ajax({
                type: "GET",
                url: 'https://raw.githubusercontent.com/tabarra/txAdmin-recipes/main/indexv1.json',
                dataType: 'json',
                success: function (templates) {
                    if(!Array.isArray(templates)){
                        s4CommonTemplateRow.innerText = `Failed to load recipe list. 
                        Please click on the "back" button and try again.`;
                    }else{
                        loadedTemplates = templates;
                        s4CommonTemplateRow.innerHTML = '';
                        templates.forEach((recipe, key) => {
                            const newNode = document.createElement("div");
                            newNode.innerHTML = s4CommonTemplateCardTemplate.innerHTML;
                            newNode.classList.add('col-12', 'col-md-6', 'p-0');
                            newNode.querySelector('.bigbutton').onclick = () => {selectTemplate(key)};
                            newNode.querySelector('.title > strong').innerText = recipe.name;
                            newNode.querySelector('.title > em').innerText = (recipe.version)? `(v${recipe.version})` : '';
                            newNode.querySelector('.description').innerText = recipe.description;
                            s4CommonTemplateRow.appendChild(newNode);
                        });
                    }
                },
                error: function (xmlhttprequest, textstatus, message) {
                    s4CommonTemplateRow.innerText = `Failed to load recipe list. 
                    Please click on the "back" button and try again.`;
                }
            });

        }

        // Deployment type selection
        function selectTemplate(key){
            selectedTemplateIndex = key;
            if(!loadedTemplates[key]){
                return alert('Invalid Template');
            }
            const deployData = buildDeployName(loadedTemplates[key].name);
            s5DeployerTargetInput.value = deployData.path;
            deploymentID = deployData.id;
            stepperInstace.nextStep();
        }

        // Validate a remote template url
        function validateRemoteTemplate(destroyFeedback) {
            const currentSteps = stepperInstace.getSteps();
            s4RemoteTemplateInput.classList.remove('is-invalid', 'is-valid');
            s4RemoteTemplateInputError.classList.add('d-none');

            $.ajax({
                type: "POST",
                url: '/setup/validateRecipeURL',
                timeout: timeoutLong,
                data: {recipeURL: s4RemoteTemplateInput.value.trim()},
                dataType: 'json',
                success: function (data) {
                    if(checkDoLogoutRefresh(data)) return;
                    if (data.success == true){
                        const deployData = buildDeployName(data.name);
                        s5DeployerTargetInput.value = deployData.path;
                        deploymentID = deployData.id;
                        currentSteps.active.step.classList.remove('wrong');
                        currentSteps.active.step.classList.add('done');
                        s4RemoteTemplateInput.classList.add('is-valid');
                        destroyFeedback(true);
                    }else{
                        stepperInstace.wrongStep();
                        s4RemoteTemplateInputError.innerHTML = `<br>Error:</b> ${data.message} <br>Make sure this is a valid Recipe URL.`;
                        s4RemoteTemplateInputError.classList.remove('d-none');
                        s4RemoteTemplateInput.classList.add('is-invalid');
                        destroyFeedback(false);
                    }
                },
                error: function (xmlhttprequest, textstatus, message) {
                    stepperInstace.wrongStep();
                    s4RemoteTemplateInputError.innerHTML = `<br>Error:</b> ${message} <br>Make sure this is a valid Recipe URL.`;
                    s4RemoteTemplateInputError.classList.remove('d-none');
                    s4RemoteTemplateInput.classList.add('is-invalid');
                    destroyFeedback(false);
                }
            });
        }

        
        // Validate a local deploy path
        function validateLocalDeployPath(destroyFeedback) {
            const currentSteps = stepperInstace.getSteps();
            s5DeployerTargetInput.classList.remove('is-invalid', 'is-valid');
            s5DeployerTargetError.classList.add('d-none');

            $.ajax({
                type: "POST",
                url: '/setup/validateLocalDeployPath',
                timeout: timeoutLong,
                data: {deployPath: s5DeployerTargetInput.value.trim()},
                dataType: 'json',
                success: function (data) {
                    if(checkDoLogoutRefresh(data)) return;
                    if (data.success == true){
                        currentSteps.active.step.classList.remove('wrong');
                        currentSteps.active.step.classList.add('done');
                        s5DeployerTargetInput.classList.add('is-valid');
                        destroyFeedback(true);
                    }else{
                        stepperInstace.wrongStep();
                        s5DeployerTargetError.innerHTML = `<br>Error:</b> ${data.message}`;
                        s5DeployerTargetError.classList.remove('d-none');
                        s5DeployerTargetInput.classList.add('is-invalid');
                        destroyFeedback(false);
                    }
                },
                error: function (xmlhttprequest, textstatus, message) {
                    stepperInstace.wrongStep();
                    s5DeployerTargetError.innerHTML = `<br>Error:</b> ${message}`;
                    s5DeployerTargetError.classList.remove('d-none');
                    s5DeployerTargetInput.classList.add('is-invalid');
                    destroyFeedback(false);
                }
            });
        }


        // Server Data Folder step validation
        function validateLocalDataFolder(destroyFeedback) {
            const currentSteps = stepperInstace.getSteps();
            s4LocalDataPathInput.classList.remove('is-invalid', 'is-valid');
            s4LocalDataPathInputError.classList.add('d-none');
            
            $.ajax({
                type: "POST",
                url: '/setup/validateLocalDataFolder',
                timeout: timeoutLong,
                data: {dataFolder: s4LocalDataPathInput.value.trim()},
                dataType: 'json',
                success: function (data) {
                    if(checkDoLogoutRefresh(data)) return;
                    if (data.success == true){
                        currentSteps.active.step.classList.remove('wrong');
                        currentSteps.active.step.classList.add('done');
                        frmName.classList.add('is-valid');
                        destroyFeedback(true)
                    }else{
                        s4LocalDataPathInputError.innerHTML = data.message;
                        s4LocalDataPathInputError.classList.remove('d-none');
                        s4LocalDataPathInput.classList.add('is-invalid');
                        stepperInstace.wrongStep();
                        if(data.suggestion){
                            suggestions['s4LocalDataPathInput'] = data.suggestion;
                            s4LocalDataPathInputFixBtn.classList.remove('d-none');
                        }
                        destroyFeedback(false)
                    }
                },
                error: function (xmlhttprequest, textstatus, message) {
                    s4LocalDataPathInputError.innerHTML = `<br>Error:</b> ${message} <br>Please try again.`;
                    s4LocalDataPathInputError.classList.remove('d-none');
                    destroyFeedback(false)
                }
            });

        }

        // Server CFG File step validation
        function validateCFGFile(destroyFeedback) {
            const currentSteps = stepperInstace.getSteps();
            s5ServerCFGInput.classList.remove('is-invalid', 'is-valid');
            s5ServerCFGError.classList.add('d-none');
            const outData = {
                template: false,
                dataFolder: s4LocalDataPathInput.value.trim(),
                cfgFile: s5ServerCFGInput.value.trim(),
            };
            
            $.ajax({
                type: "POST",
                url: '/setup/validateCFGFile',
                timeout: timeoutLong,
                data: outData,
                dataType: 'json',
                success: function (data) {
                    if(checkDoLogoutRefresh(data)) return;
                    if (data.success == true){
                        currentSteps.active.step.classList.remove('wrong');
                        currentSteps.active.step.classList.add('done');
                        frmName.classList.add('is-valid');
                        destroyFeedback(true)
                    }else{
                        s5ServerCFGError.innerHTML = data.message;
                        s5ServerCFGError.classList.remove('d-none');
                        s5ServerCFGInput.classList.add('is-invalid');
                        stepperInstace.wrongStep();
                        if(data.suggestion){
                            suggestions['s5ServerCFGInput'] = data.suggestion;
                            s5ServerCFGFixBtn.classList.remove('d-none');
                        }
                        destroyFeedback(false)
                    }
                },
                error: function (xmlhttprequest, textstatus, message) {
                    s5ServerCFGError.innerHTML = `<br>Error:</b> ${message} <br>Please try again.`;
                    s5ServerCFGError.classList.remove('d-none');
                    destroyFeedback(false)
                }
            });
        }

        // Save function
        function performSave(destroyFeedback) {
            const saveError = document.getElementById("saveError");
            saveError.classList.add('d-none');

            const outData = {
                name: frmName.value.trim(),
                type: selectedDeploymentType
            };
            if(selectedDeploymentType == 'common'){
                outData.isTrustedSource = true;
                outData.recipeURL = loadedTemplates[selectedTemplateIndex].url;
                outData.targetPath = s5DeployerTargetInput.value.trim();
                outData.deploymentID = deploymentID;
                
            }else if(selectedDeploymentType == 'remote'){
                outData.isTrustedSource = false;
                outData.recipeURL = s4RemoteTemplateInput.value.trim();
                outData.targetPath = s5DeployerTargetInput.value.trim();
                outData.deploymentID = deploymentID;

            }else if(selectedDeploymentType == 'custom'){
                outData.targetPath = s5DeployerTargetInput.value.trim();
                outData.deploymentID = deploymentID;
                
            }else if(selectedDeploymentType == 'local'){
                outData.dataFolder = s4LocalDataPathInput.value.trim();
                outData.cfgFile = s5ServerCFGInput.value.trim();
                
            }else{
                return alert('Unknown deployment type')
            }
            
            $.ajax({
                type: "POST",
                url: '/setup/save',
                timeout: timeoutLong,
                data: outData,
                dataType: 'json',
                success: function (data) {
                    if(checkDoLogoutRefresh(data)) return;
                    if (data.success == true){
                        window.location = (selectedDeploymentType == 'local')? '/console' : '/deployer';
                    }else{
                        saveError.innerHTML = `${data.message}<br>Please refresh the page and start again.`;
                        saveError.classList.remove('d-none');
                        stepperInstace.wrongStep();
                        destroyFeedback(false)
                    }
                },
                error: function (xmlhttprequest, textstatus, message) {
                    saveError.innerHTML = `<br>Error:</b> ${message} <br>Please try again.`;
                    saveError.classList.remove('d-none');
                    destroyFeedback(false)
                }
            });
        }
    </script>
</body>
</html><|MERGE_RESOLUTION|>--- conflicted
+++ resolved
@@ -148,45 +148,39 @@
                                          onclick="selectDeploymentType('local')">
                                         <span class="title"><strong>📁 Local Server Data</strong></span>
                                         <br>
-                                        <span class="description">Select an existing server-data folder in the VPS. <br>
-                                            This is the option you are already used to. </span>
-                                    </div>
-<<<<<<< HEAD
+                                        <span class="description">
+                                            Select an existing server-data folder in the VPS. <br>
+                                            This is the option you are already used to.
+                                        </span>
+                                    </div>
                                     <div class="bigbutton deployment-type-card border-dark next-step">
                                         <div onclick="selectDeploymentType('common')">
-                                            <span class="title"><strong>⭐ Editor's Choice Template</strong> <span class="badge badge-danger">BETA</span></span>
+                                            <span class="title"><strong>⭐ Popular Template</strong> <span class="badge badge-danger">BETA</span></span>
                                             <br>
-                                            <span class="description">Select a template from a curated list of community favorites. <br>
-                                            This includes ESX, vRP and a Default template for you to customize.</span>
+                                            <span class="description">
+                                                Select a template from a curated list of community favorites. <br>
+                                                This includes ESX, Freeroam and a Default template for you to customize.
+                                            </span>
                                         </div>
                                     </div>
                                     <div class="bigbutton deployment-type-card border-dark next-step">
                                         <div onclick="selectDeploymentType('remote')">
-                                            <span class="title"><strong>📑 Remote URL Template</strong> <span class="badge badge-danger">BETA</span></span>
+                                            <span class="title"><strong>📥 Remote URL Template</strong> <span class="badge badge-danger">BETA</span></span>
                                             <br>
-                                            <span class="description">Based on a Recipe URL in the YAML format. <br>
-                                            You will have the option to edit the Recipe before running it.</span>
-=======
-                                    <div class="card bigbutton deployment-type-card border-dark">
-                                        <div class="card-body next-step" onclick="selectDeploymentType('common')">
-                                            <strong>⭐ Popular Template</strong> <span class="badge badge-danger">BETA</span><br>
-                                            Select a template from a curated list of community favorites. <br>
-                                            This includes ESX, Freeroam and a Default template for you to customize.
-                                        </div>
-                                    </div>
-                                    <div class="card bigbutton deployment-type-card border-dark">
-                                        <div class="card-body next-step" onclick="selectDeploymentType('remote')">
-                                            <strong>📥 Remote URL Template</strong> <span class="badge badge-danger">BETA</span><br>
-                                            Based on a Recipe URL in the YAML format. <br>
-                                            You will have the option to edit the Recipe before running it.
->>>>>>> 097805c7
-                                        </div>
-                                    </div>
-                                    <div class="card bigbutton deployment-type-card border-dark">
-                                        <div class="card-body next-step" onclick="selectDeploymentType('custom')">
-                                            <strong>📑 Custom Template</strong> <span class="badge badge-danger">BETA</span><br>
-                                            This is recommended if you have a custom recipe-based server or if you are writing your own recipe. 
-                                            You will be asked for the recipe right after this page.
+                                            <span class="description">
+                                                Based on a Recipe URL in the YAML format. <br>
+                                                You will have the option to edit the Recipe before running it.
+                                            </span>
+                                        </div>
+                                    </div>
+                                    <div class="bigbutton deployment-type-card border-dark next-step">
+                                        <div onclick="selectDeploymentType('custom')">
+                                            <span class="title"><strong>📑 Custom Template</strong> <span class="badge badge-danger">BETA</span></span>
+                                            <br>
+                                            <span class="description">
+                                                This is recommended if you have a custom recipe-based server or if you are writing your own recipe. 
+                                                You will be asked for the recipe right after this page.
+                                            </span>
                                         </div>
                                     </div>
                                     <div class="step-actions">
