--- conflicted
+++ resolved
@@ -164,11 +164,11 @@
 
     // Prepare and dispatch txaEvent `playerKicked`
     const kickEvent = formatCommand(
-      'txaEvent',
-      'playerKicked',
-      JSON.stringify({ target: id, author: ctx.session.auth.username, reason })
-    )
-    globals.fxRunner.srvCmd(kickEvent)
+        'txaEvent',
+        'playerKicked',
+        JSON.stringify({ target: id, author: ctx.session.auth.username, reason }),
+    );
+    globals.fxRunner.srvCmd(kickEvent);
 
     return sendAlertOutput(ctx, toResp);
 }
@@ -196,7 +196,7 @@
     if (!ensurePermission(ctx, 'players.warn')) return false;
 
     //Register action (and checks if player is online)
-    let actionId
+    let actionId;
     try {
         actionId = await globals.playerController.registerAction(id, 'warn', ctx.session.auth.username, reason);
     } catch (error) {
@@ -218,12 +218,12 @@
 
     // Prepare and dispatch txaEvent `playerWarned`
     const warnEvent = formatCommand(
-      'txaEvent',
-      'playerWarned',
-      JSON.stringify({ target: id, author: ctx.session.auth.username, reason, actionId })
-    )
-
-    globals.fxRunner.srvCmd(warnEvent)
+        'txaEvent',
+        'playerWarned',
+        JSON.stringify({ target: id, author: ctx.session.auth.username, reason, actionId }),
+    );
+
+    globals.fxRunner.srvCmd(warnEvent);
     return sendAlertOutput(ctx, toResp);
 }
 
@@ -289,13 +289,9 @@
     if (!ensurePermission(ctx, 'players.ban')) return false;
 
     //Register action (and checks if player is online)
-    let actionId
+    let actionId;
     try {
-<<<<<<< HEAD
-        await globals.playerController.registerAction(reference, 'ban', ctx.session.auth.username, reason, expiration);
-=======
         actionId = await globals.playerController.registerAction(reference, 'ban', ctx.session.auth.username, reason, expiration);
->>>>>>> db456945
     } catch (error) {
         return ctx.send({type: 'danger', message: `<b>Error:</b> ${error.message}`});
     }
@@ -334,10 +330,10 @@
         author: ctx.session.auth.username,
         reason,
         actionId,
-        target: reference
-    }))
-
-    globals.fxRunner.srvCmd(banEvent)
+        target: reference,
+    }));
+
+    globals.fxRunner.srvCmd(banEvent);
 
     let toResp = await globals.fxRunner.srvCmdBuffer(cmd);
     return sendAlertOutput(ctx, toResp, 'Identifiers banned!<br>Kicking players:');
@@ -360,13 +356,9 @@
     if (!ensurePermission(ctx, 'players.whitelist')) return false;
 
     //Whitelist reference
-    let actionId
+    let actionId;
     try {
-<<<<<<< HEAD
-        await globals.playerController.approveWhitelist(reference, ctx.session.auth.username);
-=======
         actionId = await globals.playerController.approveWhitelist(reference, ctx.session.auth.username);
->>>>>>> db456945
     } catch (error) {
         return ctx.send({type: 'danger', message: `<b>Error:</b> ${error.message}`});
     }
@@ -376,9 +368,9 @@
         author: ctx.session.auth.username,
         actionId,
         target: reference,
-    }))
-
-    globals.fxRunner.srvCmd(whitelistEvent)
+    }));
+
+    globals.fxRunner.srvCmd(whitelistEvent);
 
     ctx.utils.logAction(`Whitelisted ${reference}`);
     return ctx.send({refresh: true});
